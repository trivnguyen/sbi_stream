
import optuna
from ml_collections import ConfigDict


def get_config():
    config = ConfigDict()

    # seeding
    config.seed_data = 42
    config.seed_training = 24

    # data configuration
    config.data = ConfigDict()
    config.data.data_type = 'preprocessed'
    config.data.root = '/mnt/ceph/users/tnguyen/stream/preprocessed_datasets/particles/'
    config.data.name = 'present-6D-sf5'
    config.data.features = ['phi1', 'phi2', 'pm1', 'pm2', 'vr', 'dist']
    config.data.labels = ['log_M_sat', 'log_rs_sat', 'vz', 'vphi', 'r', 'phi']
    config.data.num_datasets = 1
    config.data.start_dataset = 0
    config.data.num_subsamples = 5
    config.train_frac = 0.8
    config.num_workers = 0

    ## LOGGING AND WANDB CONFIGURATION ###
    config.workdir = './example'
    config.wandb_project = 'sbi_stream_example_pretrained_embed'
<<<<<<< HEAD
    config.entity = None # set to your WandB entity name
=======
    config.entity = "desc_sbi_stream"   # wandb team name or personal account
>>>>>>> a1ae3064
    config.tags = ['embedding', 'debug', 'vmim_loss']
    config.debug = True
    config.checkpoint = None
    config.reset_optimizer = False
    config.enable_progress_bar = True
    config.log_model = 'all'  # Log model checkpoints to WandB


    ### MODEL CONFIGURATION ###
    config.model = model = ConfigDict()
    model.input_size = len(config.data.features)
    model.type = 'gnn'  # choices: 'gnn', 'transformer'

    # GNN configuration
    model.gnn = ConfigDict()
    model.gnn.projection_size = 32
    model.gnn.hidden_sizes = [64, ] * 3
    model.gnn.graph_layer = 'ChebConv'
    model.gnn.graph_layer_params = ConfigDict()
    model.gnn.graph_layer_params.sym = True
    model.gnn.graph_layer_params.K = 4
    model.gnn.pooling = 'mean'
    model.gnn.layer_norm = True
    model.gnn.norm_first = False
    model.gnn.act_name = 'leaky_relu'
    model.gnn.act_args = {'negative_slope': 0.01}

    # MLP configuration
    model.mlp = ConfigDict()
    model.mlp.hidden_sizes = [64, ] * 3
    model.mlp.output_size = 5
    model.mlp.dropout = 0.4
    model.mlp.batch_norm = True
    model.mlp.act_name = 'leaky_relu'
    model.mlp.act_args = {'negative_slope': 0.01}

    # Loss configuration
    model.loss_type = 'vmim'  # choices: 'mse', 'vmim' (mse has no args)
    model.loss_args = ConfigDict()
    model.loss_args.features = len(config.data.labels)
    model.loss_args.context_features = 5
    model.loss_args.num_transforms = 6
    model.loss_args.hidden_features = [64, 64]
    model.loss_args.num_bins = 8
    model.loss_args.activation = 'tanh'

    # Pre-transformation configuration
    # this is the transformation that is applied to the data before forward pass
    config.pre_transforms = pre_transforms = ConfigDict()
    pre_transforms.apply_graph = True
    pre_transforms.graph_name = 'KNN'
    pre_transforms.graph_args = {'k': 20, 'loop': True}

    ### OPTIMIZER AND SCHEDULER CONFIGURATION ###
    config.optimizer = optimizer = ConfigDict()
    optimizer.name = "AdamW"
    optimizer.lr = 1e-4
    optimizer.betas = [0.9, 0.999]
    optimizer.weight_decay = 0.01

    config.scheduler = scheduler = ConfigDict()
    scheduler.name = "WarmUpCosineAnnealingLR"
    scheduler.decay_steps = 10_000
    scheduler.warmup_steps = int(0.05 * scheduler.decay_steps)
    scheduler.eta_min = 1e-6
    scheduler.interval = 'step'

    ### TRAINING CONFIGURATION ###
    config.accelerator = 'gpu'
    config.train_batch_size = 128
    config.eval_batch_size = 128
    config.num_epochs = 20  # example run; set appropriately in real runs
    config.num_steps = -1
    config.patience = 15
    config.gradient_clip_val = 0.5
    config.save_top_k = 5

    return config<|MERGE_RESOLUTION|>--- conflicted
+++ resolved
@@ -26,11 +26,7 @@
     ## LOGGING AND WANDB CONFIGURATION ###
     config.workdir = './example'
     config.wandb_project = 'sbi_stream_example_pretrained_embed'
-<<<<<<< HEAD
-    config.entity = None # set to your WandB entity name
-=======
     config.entity = "desc_sbi_stream"   # wandb team name or personal account
->>>>>>> a1ae3064
     config.tags = ['embedding', 'debug', 'vmim_loss']
     config.debug = True
     config.checkpoint = None
